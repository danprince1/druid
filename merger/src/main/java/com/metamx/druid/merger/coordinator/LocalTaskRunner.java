--- conflicted
+++ resolved
@@ -73,11 +73,7 @@
 
             try {
               log.info("Running task: %s", task.getId());
-<<<<<<< HEAD
-              status = task.run(context, toolbox, callback);
-=======
               status = task.run(toolbox);
->>>>>>> ad1de9ba
             }
             catch (InterruptedException e) {
               log.error(e, "Interrupted while running task[%s]", task);
